from threading import Event
from typing import Dict, List, Tuple, Deque
from collections import deque

import numpy as np

from vcap import Resize, BaseBackend, DetectionNode

_SUPPORTED_METRICS = "SUPPORTED_METRICS"
_RANGE_FOR_ASYNC_INFER_REQUESTS = "RANGE_FOR_ASYNC_INFER_REQUESTS"
OV_INPUT_TYPE = Dict[str, np.ndarray]


class BaseOpenVINOBackend(BaseBackend):
    def __init__(self, model_xml: bytes,
                 weights_bin: bytes,
                 device_name: str,
                 ie_core=None):
        """
        :param model_xml: The XML data defining the OpenVINO model architecture
        :param weights_bin: The .bin file data defining the model's weights
        :param ie_core: :
          None (default): The backend will initialize its own IECore to load
          the network with.
          IECore: An initialized openvino.inference_engine.IECore, with any
          settings already applied. This can be used to apply CPU extensions
          or load different plugins to the IECore giving it to the backend.
        """
        super().__init__()
        # Convert from the vcap device naming format to openvino format
        device_name = "CPU" if device_name[:4] == "CPU:" else device_name

        from openvino.inference_engine import \
            IECore, ExecutableNetwork, IENetwork, StatusCode

        self.ie = ie_core or IECore()

        # Find the optimal number of InferRequests for this device
        supported_metrics = self.ie.get_metric(
            device_name, _SUPPORTED_METRICS)
        if _RANGE_FOR_ASYNC_INFER_REQUESTS in supported_metrics:
            low, high, _ = self.ie.get_metric(
                device_name, _RANGE_FOR_ASYNC_INFER_REQUESTS)
            # Cap the n_requests, because sometimes high_n crashes the system
            # TODO(Alex): Figure out _why_ hddl crashes when set to 'high'
            n_requests = max(0, min(low * 2, high))
        else:
            # Use the devices default
            n_requests = 0

        self.net: IENetwork = self.ie.read_network(
            model=model_xml,
            weights=weights_bin,
            init_from_buffer=True)

        self.exec_net: ExecutableNetwork = self.ie.load_network(
            network=self.net,
            device_name=device_name,
            num_requests=n_requests)

        # Pull out a couple useful constants
        self.InferRequestStatusCode = StatusCode
        self.input_blob_names: List[str] = list(self.net.inputs.keys())
        self.output_blob_names: List[str] = list(self.net.outputs.keys())

    def prepare_inputs(self, frame: np.ndarray, frame_input_name: str = None) \
            -> Tuple[OV_INPUT_TYPE, Resize]:
        """A helper method to create an OpenVINO input like {input_name: array}

        This method takes a frame, resizes it to fit the network inputs, then
        returns two things: The input, and the Resize information. The
        Resize information contains all of the operations that were done on
        the frame, allowing users to then map the detections from a resized
        frame to the coordinate space of the original frame.

        :param frame: The image. BGR ordered.
        :param frame_input_name: Set this value to force a certain node to be
            used as the frame input. Useful if you still want to use the
            default implementation from a subclass with network with multiple
            inputs
        :returns: ({input_name: resized_frame}, Resize)
        """

        if not frame_input_name and len(self.net.inputs) > 1:
            raise ValueError("More than one input was expected for model, but "
                             "default prepare_inputs implementation was used.")

        input_blob_name = frame_input_name or self.input_blob_names[0]
        input_blob = self.net.inputs[input_blob_name]

        _, _, h, w = input_blob.shape
        resize = Resize(frame).resize(w, h, Resize.ResizeType.EXACT)

        # Change data layout from HWC to CHW
        in_frame = np.transpose(resize.frame.copy(), (2, 0, 1))

        return {input_blob_name: in_frame}, resize

    def parse_detection_results(
            self, results: np.ndarray,
            resize: Resize,
            label_map: Dict[int, str],
            min_confidence: float = 0.0) -> List[DetectionNode]:
        """A helper method to take results from a detection-type network.
        :param results: The inference results from the network
        :param resize: A Resize object that was used to resize the image to
        fit into the network originally.
        :param label_map: A dictionary mapping integers to class_names.
        :param min_confidence: Filter out detections that have a confidence
        less than this number.
        :returns: A list of DetectionNodes, in this case representing bounding
        boxes.
        """
        output_blob_name = self.output_blob_names[0]
        inference_results = results[output_blob_name]

        _, _, h, w = self.net.inputs[self.input_blob_names[0]].shape

        nodes: List[DetectionNode] = []
        for result in inference_results[0][0]:
            # If the first index == 0, that's the end of real predictions
            # The network always outputs an array of length 200 even if it does
            # not have that many predictions
            if result[0] != 0:
                break

            confidence = float(result[2])
            if confidence <= min_confidence:
                continue

            x_min, y_min, x_max, y_max = result[3:7]
            # x and y in res are in terms of percent of image width/height
            x_min, x_max = x_min * w, x_max * w
            y_min, y_max = y_min * h, y_max * h
            coords = [[x_min, y_min], [x_max, y_min],
                      [x_max, y_max], [x_min, y_max]]

            class_id = round(result[1])
            res = DetectionNode(
                name=label_map[class_id],
                coords=coords,
                extra_data={"detection_confidence": confidence})
            nodes.append(res)

        # Convert the coordinate space of the detections from the
        # resized frame to the
        resize.scale_and_offset_detection_nodes(nodes)
        return nodes

    def batch_predict(self, inputs: List[OV_INPUT_TYPE]) \
            -> List[object]:
        """Use the network for inference.

        This function will receive a list of inputs and process them as
        efficiently as possible, optimizing for throughput.
        :param inputs: A list of openvino style inputs {input_name: ndarray}
        :returns: A generator of the networks outputs, yielding them in the
        same order as the inputs
        """

        inputs: Deque[Tuple[int, OV_INPUT_TYPE]] = deque(enumerate(inputs))
        """A deque containing tuples of (frame_id, input) for inference"""
<<<<<<< HEAD
        requests_in_progress: dict = {}
=======
        requests_in_progress: Dict['InferRequest', int] = {}  # noqa: F821
>>>>>>> 9df681f7
        """A dictionary of {InferRequest: frame_id} for ongoing requests"""
        unsent_results: Dict[int: Dict] = {}
        """A dictionary of {frame_id: output}, the results not yet yielded"""
        result_ready: Event = Event()
        """Triggered when any InferRequest finishes processing"""
        next_frame_id: int = 0
        """The next frame_id we are awaiting results to send. This guarantees
        that results are sent in the same order as the inputs."""

        def on_result(request):
            frame_id = requests_in_progress.pop(request)
            unsent_results[frame_id] = request.outputs
            result_ready.set()

        requests = list(self.exec_net.requests)

        # This loop will end when all inputs have been processed and outputs
        # have been yielded
        while inputs or unsent_results or requests_in_progress:
            if len(requests_in_progress):
                # Block until at least one result is ready
                result_ready.wait()
                result_ready.clear()
            while next_frame_id in unsent_results:
                yield unsent_results.pop(next_frame_id)
                next_frame_id += 1

            for request in requests:
                if not len(inputs):
                    break

                # For debugging, verify the request is ready to be used
                request.wait()
                status = request.wait(0)
                assert (status == self.InferRequestStatusCode.INFER_NOT_STARTED
                        or status == self.InferRequestStatusCode.OK)

                # Put another request in the queue, if there are frames
                frame_id, input_dict = inputs.popleft()
                request.async_infer(input_dict)
                requests_in_progress[request] = frame_id
                request.set_completion_callback(
                    lambda *args, request=request: on_result(request))

    def close(self):
        super().close()
        # Since there's no way to tell OpenVINO to close sockets to HDDL
        # (or other plugins), dereferencing everything is the safest way
        # to go. Without this, OpenVINO seems to crash the HDDL daemon.
        self.ie = None
        self.net = None
        self.exec_net = None<|MERGE_RESOLUTION|>--- conflicted
+++ resolved
@@ -160,11 +160,7 @@
 
         inputs: Deque[Tuple[int, OV_INPUT_TYPE]] = deque(enumerate(inputs))
         """A deque containing tuples of (frame_id, input) for inference"""
-<<<<<<< HEAD
-        requests_in_progress: dict = {}
-=======
         requests_in_progress: Dict['InferRequest', int] = {}  # noqa: F821
->>>>>>> 9df681f7
         """A dictionary of {InferRequest: frame_id} for ongoing requests"""
         unsent_results: Dict[int: Dict] = {}
         """A dictionary of {frame_id: output}, the results not yet yielded"""
