name: Publish packages

<<<<<<< HEAD
on: [ push ]
=======
on: [push]
>>>>>>> 9df681f7

jobs:
  deploy:
    runs-on: ubuntu-latest
    strategy:
      matrix:
        python-version: ['3.6']
    
    steps:
    - uses: actions/checkout@v2
      with:
        # Include tags in the checkout
        fetch-depth: 0
    - name: Set up Python ${{ matrix.python-version }}
      uses: actions/setup-python@v2
      with:
        python-version: ${{ matrix.python-version }}
    - name: Get Pip cache directory
      id: pip-cache
      run: |
        echo "::set-output name=dir::$(pip cache dir)"
    - uses: actions/cache@v1
      id: cache
      with:
        path: ${{ steps.pip-cache.outputs.dir }}
        key: ${{ runner.os }}-${{ hashFiles('**/setup.py') }}-pip-cache
        restore-keys: |
          ${{ runner.os }}-pip-cache
    - name: Install dependencies
      run: |
        pip install --upgrade setuptools wheel twine
    - name: Publish vcap
      working-directory: ./vcap
      env:
        TWINE_USERNAME: __token__
        TWINE_PASSWORD: ${{ secrets.PYPI_PASSWORD }}
      run: |
        PRE_RELEASE_SUFFIX=$(python3 ../.github/workflows/pre_release_suffix.py) \
          python3 setup.py sdist bdist_wheel
        python3 -m twine upload dist/*
    - name: Publish vcap-utils
      working-directory: ./vcap_utils
      env:
        TWINE_USERNAME: __token__
        TWINE_PASSWORD: ${{ secrets.PYPI_PASSWORD }}
      run: |
        PRE_RELEASE_SUFFIX=$(python3 ../.github/workflows/pre_release_suffix.py) \
          python3 setup.py sdist bdist_wheel
        python3 -m twine upload dist/*<|MERGE_RESOLUTION|>--- conflicted
+++ resolved
@@ -1,10 +1,6 @@
 name: Publish packages
 
-<<<<<<< HEAD
-on: [ push ]
-=======
 on: [push]
->>>>>>> 9df681f7
 
 jobs:
   deploy:
